--- conflicted
+++ resolved
@@ -2,11 +2,8 @@
     python3 -m pip install --upgrade pip
     python3 -m pip install flake8
     python3 -m pip install black>=22.3
-<<<<<<< HEAD
     python3 -m pip install isort>=5.10
-=======
     python3 -m pip install bandit
->>>>>>> a42a0972
 }
 
 function setup_build_contrib_env {
